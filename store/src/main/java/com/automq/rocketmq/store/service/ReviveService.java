/*
 * Licensed to the Apache Software Foundation (ASF) under one or more
 * contributor license agreements.  See the NOTICE file distributed with
 * this work for additional information regarding copyright ownership.
 * The ASF licenses this file to You under the Apache License, Version 2.0
 * (the "License"); you may not use this file except in compliance with
 * the License.  You may obtain a copy of the License at
 *
 *     http://www.apache.org/licenses/LICENSE-2.0
 *
 * Unless required by applicable law or agreed to in writing, software
 * distributed under the License is distributed on an "AS IS" BASIS,
 * WITHOUT WARRANTIES OR CONDITIONS OF ANY KIND, either express or implied.
 * See the License for the specific language governing permissions and
 * limitations under the License.
 */

package com.automq.rocketmq.store.service;

import com.automq.rocketmq.common.model.FlatMessageExt;
import com.automq.rocketmq.common.util.Lifecycle;
import com.automq.rocketmq.metadata.api.StoreMetadataService;
import com.automq.rocketmq.store.api.DLQSender;
import com.automq.rocketmq.store.api.LogicQueue;
import com.automq.rocketmq.store.api.LogicQueueManager;
import com.automq.rocketmq.store.exception.StoreErrorCode;
import com.automq.rocketmq.store.exception.StoreException;
import com.automq.rocketmq.store.model.generated.CheckPoint;
import com.automq.rocketmq.store.model.generated.ReceiptHandle;
import com.automq.rocketmq.store.model.message.AckResult;
import com.automq.rocketmq.store.model.message.Filter;
import com.automq.rocketmq.store.model.message.PullResult;
import com.automq.rocketmq.store.model.message.TopicQueueId;
import com.automq.rocketmq.store.model.operation.PopOperation;
import com.automq.rocketmq.store.service.api.KVService;
import com.automq.rocketmq.store.util.SerializeUtil;
import com.automq.stream.utils.FutureUtil;
import com.automq.stream.utils.ThreadUtils;
import java.nio.ByteBuffer;
import java.util.concurrent.CompletableFuture;
import java.util.concurrent.CompletionException;
import java.util.concurrent.ConcurrentHashMap;
import java.util.concurrent.ConcurrentMap;
import java.util.concurrent.ExecutorService;
import java.util.concurrent.Executors;
import java.util.concurrent.ScheduledExecutorService;
import java.util.concurrent.TimeUnit;
import java.util.concurrent.atomic.AtomicBoolean;
import org.apache.commons.lang3.tuple.Pair;
import org.apache.commons.lang3.tuple.Triple;
import org.slf4j.Logger;
import org.slf4j.LoggerFactory;

import static com.automq.rocketmq.store.exception.StoreErrorCode.QUEUE_NOT_OPENED;
import static com.automq.rocketmq.store.exception.StoreErrorCode.QUEUE_OPENING;

public class ReviveService implements Runnable, Lifecycle {
    private static final Logger LOGGER = LoggerFactory.getLogger(ReviveService.class);
    private final AtomicBoolean started = new AtomicBoolean(false);
    private final String checkPointNamespace;
    private final String timerTagNamespace;
    private final KVService kvService;
    private final StoreMetadataService metadataService;
    private final InflightService inflightService;
    private final LogicQueueManager logicQueueManager;
    // Indicate the timestamp that the revive service has reached.
    private volatile long reviveTimestamp = 0;
    private final String identity = "[ReviveService]";
    private final ConcurrentMap<Long/*operationId*/, CompletableFuture<Void>> inflightRevive;
    private ScheduledExecutorService mainExecutor;
    private ExecutorService backgroundExecutor;
    private final DLQSender dlqSender;

    public ReviveService(String checkPointNamespace, String timerTagNamespace, KVService kvService,
        StoreMetadataService metadataService, InflightService inflightService,
        LogicQueueManager logicQueueManager, DLQSender dlqSender) {
        this.checkPointNamespace = checkPointNamespace;
        this.timerTagNamespace = timerTagNamespace;
        this.kvService = kvService;
        this.metadataService = metadataService;
        this.inflightService = inflightService;
        this.logicQueueManager = logicQueueManager;
        this.inflightRevive = new ConcurrentHashMap<>();
        this.dlqSender = dlqSender;
        this.backgroundExecutor = Executors.newSingleThreadExecutor(
            ThreadUtils.createThreadFactory("revive-service-background", false));
        this.mainExecutor = Executors.newSingleThreadScheduledExecutor(
            ThreadUtils.createThreadFactory("revive-service-main", false));
    }

    @Override
    public void start() {
        if (!started.compareAndSet(false, true)) {
            return;
        }
        if (this.backgroundExecutor == null || this.backgroundExecutor.isShutdown()) {
            this.backgroundExecutor = Executors.newSingleThreadExecutor(
                ThreadUtils.createThreadFactory("revive-service-background", false));
        }
        if (this.mainExecutor == null || this.mainExecutor.isShutdown()) {
            this.mainExecutor = Executors.newSingleThreadScheduledExecutor(
                ThreadUtils.createThreadFactory("revive-service-main", false));
        }
        this.mainExecutor.scheduleWithFixedDelay(this, 0, 1000, TimeUnit.MILLISECONDS);
    }

    @Override
    public void shutdown() {
        if (!started.compareAndSet(true, false)) {
            return;
        }
        if (this.mainExecutor != null) {
            this.mainExecutor.shutdown();
            this.mainExecutor = null;
        }
        if (this.backgroundExecutor != null) {
            this.backgroundExecutor.shutdown();
            this.backgroundExecutor = null;
        }
    }

    @Override
    public void run() {
        try {
            tryRevive();
        } catch (Exception e) {
            Throwable cause = FutureUtil.cause(e);
            LOGGER.error("{}: Failed to revive", identity, cause);
        }
    }

    protected void tryRevive() throws StoreException {
        byte[] start = ByteBuffer.allocate(8).putLong(0).array();
        long endTimestamp = System.currentTimeMillis() - 1;
        byte[] end = ByteBuffer.allocate(8).putLong(endTimestamp).array();

        // Iterate timer tag until now to find messages need to reconsume.
        kvService.iterate(timerTagNamespace, null, start, end, (key, value) -> {
            // Fetch the origin message from stream store.
            ReceiptHandle receiptHandle = ReceiptHandle.getRootAsReceiptHandle(ByteBuffer.wrap(value));
            long consumerGroupId = receiptHandle.consumerGroupId();
            long topicId = receiptHandle.topicId();
            int queueId = receiptHandle.queueId();
            long operationId = receiptHandle.operationId();
            byte[] ckKey = SerializeUtil.buildCheckPointKey(topicId, queueId, operationId);
            CompletableFuture<Void> cf = CompletableFuture.completedFuture(null);
            CompletableFuture<Void> preCf = inflightRevive.putIfAbsent(operationId, cf);
            if (preCf != null) {
                LOGGER.trace("{}: Inflight revive operation: {}", identity, operationId);
                return;
            }

            CompletableFuture<Triple<LogicQueue, PullResult, PopOperation.PopOperationType>> pullMsgCf = cf.thenCompose(nil -> logicQueueManager.getOrCreate(topicId, queueId))
                .thenComposeAsync(queue -> {
                    LogicQueue.State queueState = queue.getState();
                    if (queueState == LogicQueue.State.OPENING) {
                        // queue is opening, ignore its revive operation
                        LOGGER.info("{}: Queue: {} is opening, ignore revive operation: {}", identity, TopicQueueId.of(topicId, queueId), operationId);
                        throw new CompletionException(new StoreException(QUEUE_OPENING, "Queue is opening"));
                    }
                    if (queueState != LogicQueue.State.OPENED) {
                        throw new CompletionException(new StoreException(QUEUE_NOT_OPENED, "Queue is not opened"));
                    }
                    byte[] ckValue;
                    try {
                        ckValue = kvService.get(checkPointNamespace, ckKey);
                    } catch (StoreException e) {
                        LOGGER.error("{}: Failed to get check point with topicId: {}, queueId: {}, operationId: {}", identity, topicId, queueId, operationId, e);
                        throw new CompletionException(e);
                    }
                    if (ckValue == null) {
                        LOGGER.error("{}: Not found check point with topicId: {}, queueId: {}, operationId: {}", identity, topicId, queueId, operationId);
                        throw new CompletionException(new StoreException(StoreErrorCode.ILLEGAL_ARGUMENT, "Not found check point"));
                    }
                    CheckPoint checkPoint = SerializeUtil.decodeCheckPoint(ByteBuffer.wrap(ckValue));
                    PopOperation.PopOperationType operationType = PopOperation.PopOperationType.valueOf(checkPoint.popOperationType());

                    CompletableFuture<PullResult> pullCf;
                    if (operationType == PopOperation.PopOperationType.POP_RETRY) {
                        pullCf = queue.pullRetry(consumerGroupId, Filter.DEFAULT_FILTER, checkPoint.messageOffset(), 1);
                    } else {
                        pullCf = queue.pullNormal(consumerGroupId, Filter.DEFAULT_FILTER, checkPoint.messageOffset(), 1);
                    }
                    return pullCf.thenApply(result -> Triple.of(queue, result, operationType));
                }, backgroundExecutor);

            CompletableFuture<Triple<LogicQueue, FlatMessageExt, Pair<PopOperation.PopOperationType, Integer>>> checkCf = pullMsgCf.thenCombineAsync(metadataService.maxDeliveryAttemptsOf(consumerGroupId), (pair, maxDeliveryAttempts) -> {
                LogicQueue logicQueue = pair.getLeft();
                PullResult pullResult = pair.getMiddle();
                PopOperation.PopOperationType operationType = pair.getRight();
                if (pullResult.messageList().size() != 1) {
                    throw new CompletionException(new StoreException(StoreErrorCode.ILLEGAL_ARGUMENT, "Revive message not found"));
                }
                // Build the retry message and append it to retry stream or dead letter stream.
                FlatMessageExt messageExt = pullResult.messageList().get(0);
                return Triple.of(logicQueue, messageExt, Pair.of(operationType, maxDeliveryAttempts));
            }, backgroundExecutor);

            CompletableFuture<Pair<Boolean, LogicQueue>> resendCf = checkCf.thenCompose(triple -> {
                LogicQueue logicQueue = triple.getLeft();
                FlatMessageExt messageExt = triple.getMiddle();
                int maxDeliveryAttempts = triple.getRight().getRight();
                PopOperation.PopOperationType operationType = triple.getRight().getLeft();

                if (operationType == PopOperation.PopOperationType.POP_ORDER) {
                    int consumeTimes = logicQueue.getConsumeTimes(consumerGroupId, messageExt.offset());
                    if (consumeTimes >= maxDeliveryAttempts) {
                        messageExt.setDeliveryAttempts(consumeTimes);
                        // send as DLQ
                        return dlqSender.send(messageExt)
                            .thenApply(nil -> Pair.of(true, logicQueue));
                    }
                    return CompletableFuture.completedFuture(Pair.of(false, logicQueue));
                }
                if (messageExt.deliveryAttempts() >= maxDeliveryAttempts) {
                    // send as DLQ
                    return dlqSender.send(messageExt)
                        .thenApply(nil -> Pair.of(true, logicQueue));
                }
                messageExt.setOriginalQueueOffset(messageExt.originalOffset());
                messageExt.setDeliveryAttempts(messageExt.deliveryAttempts() + 1);
                return logicQueue.putRetry(consumerGroupId, messageExt.message())
                    .thenApply(nil -> Pair.of(false, logicQueue));
            });
            CompletableFuture<AckResult> ackCf = resendCf.thenComposeAsync(pair -> {
                boolean sendDLQ = pair.getLeft();
                LogicQueue queue = pair.getRight();
                if (sendDLQ) {
                    // regard sending to DLQ as ack
                    return queue.ack(SerializeUtil.encodeReceiptHandle(receiptHandle));
                }
                // ack timeout
                return queue.ackTimeout(SerializeUtil.encodeReceiptHandle(receiptHandle));
            }, backgroundExecutor);
            ackCf.thenAcceptAsync(nil -> {
                inflightRevive.remove(operationId);
            }, backgroundExecutor).exceptionally(e -> {
                inflightRevive.remove(operationId);
                Throwable cause = FutureUtil.cause(e);
                if (cause instanceof StoreException) {
                    StoreException storeException = (StoreException) cause;
                    switch (storeException.code()) {
                        case QUEUE_OPENING:
                            // ignore
                            break;
                        case QUEUE_NOT_OPENED:
                            LOGGER.error("{}: Failed to revive ck with operationId: {}, queue not opened", identity, operationId, storeException);
                            break;
                        default:
                            LOGGER.error("{}: Failed to revive ck with operationId: {}", identity, operationId, storeException);
                            break;
                    }
<<<<<<< HEAD
                    // ack timeout
                    return queue.ackTimeout(SerializeUtil.encodeReceiptHandle(receiptHandle));
                }, backgroundExecutor);
                inflightRevive.putIfAbsent(operationId, ackCf.thenApply(nil -> null));
                ackCf.thenAcceptAsync(nil -> inflightRevive.remove(operationId), backgroundExecutor)
                    .exceptionally(e -> {
                        inflightRevive.remove(operationId);
                        Throwable cause = FutureUtil.cause(e);
                        LOGGER.error("{}: Failed to revive ck with operationId: {}", identity, operationId, cause);
                        return null;
                    });
            } catch (StoreException e) {
                LOGGER.error("{}: Failed to revive message", identity, e);
            }
=======
                    return null;
                }
                LOGGER.error("{}: Failed to revive ck with operationId: {}", identity, operationId, cause);
                return null;
            });
>>>>>>> 4e79b1f6
        });
        this.reviveTimestamp = endTimestamp;
    }

    public long reviveTimestamp() {
        return reviveTimestamp;
    }

    public int inflightReviveCount() {
        return inflightRevive.size();
    }
}<|MERGE_RESOLUTION|>--- conflicted
+++ resolved
@@ -250,28 +250,11 @@
                             LOGGER.error("{}: Failed to revive ck with operationId: {}", identity, operationId, storeException);
                             break;
                     }
-<<<<<<< HEAD
-                    // ack timeout
-                    return queue.ackTimeout(SerializeUtil.encodeReceiptHandle(receiptHandle));
-                }, backgroundExecutor);
-                inflightRevive.putIfAbsent(operationId, ackCf.thenApply(nil -> null));
-                ackCf.thenAcceptAsync(nil -> inflightRevive.remove(operationId), backgroundExecutor)
-                    .exceptionally(e -> {
-                        inflightRevive.remove(operationId);
-                        Throwable cause = FutureUtil.cause(e);
-                        LOGGER.error("{}: Failed to revive ck with operationId: {}", identity, operationId, cause);
-                        return null;
-                    });
-            } catch (StoreException e) {
-                LOGGER.error("{}: Failed to revive message", identity, e);
-            }
-=======
                     return null;
                 }
                 LOGGER.error("{}: Failed to revive ck with operationId: {}", identity, operationId, cause);
                 return null;
             });
->>>>>>> 4e79b1f6
         });
         this.reviveTimestamp = endTimestamp;
     }
