--- conflicted
+++ resolved
@@ -131,13 +131,9 @@
                 .setSecretKey(secretKey)
                 .build();
         LOGGER.info("You are using s3Context: {}", s3Context);
-<<<<<<< HEAD
-        checkAvailable();
+        checkAvailable(s3Context);
         S3StreamMetricsManager.registerInflightS3ReadQuotaSupplier(inflightReadLimiter::availablePermits);
         S3StreamMetricsManager.registerInflightS3WriteQuotaSupplier(inflightWriteLimiter::availablePermits);
-=======
-        checkAvailable(s3Context);
->>>>>>> 0cb47d33
     }
 
     public static Builder builder() {
