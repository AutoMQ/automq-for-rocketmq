--- conflicted
+++ resolved
@@ -174,14 +174,11 @@
             CompletableFuture<FetchResult> cf = exec(() -> fetch0(startOffset, endOffset, maxBytes), LOGGER, "fetch");
             pendingFetches.add(cf);
             cf.whenComplete((nil, ex) -> {
-<<<<<<< HEAD
                 OperationMetricsStats.getOrCreateOperationMetrics(S3Operation.FETCH_STREAM).operationCount.inc();
                 OperationMetricsStats.getOrCreateOperationMetrics(S3Operation.FETCH_STREAM).operationTime.update(System.currentTimeMillis() - start);
-=======
                 if (ex != null) {
                     LOGGER.error("{} stream fetch [{}, {}) {} fail", logIdent, startOffset, endOffset, maxBytes, ex);
                 }
->>>>>>> a9d4d257
                 pendingFetches.remove(cf);
             });
             return cf;
